--- conflicted
+++ resolved
@@ -5,13 +5,9 @@
 DOWNLOAD_INFO = {
   WINDOWS: {
     URL:
-<<<<<<< HEAD
    "https://wiki.dnanexus.com/images/files/dx-toolkit-v0.225.0.exe",
     SHA256SUM:
    "e1c2f9b92bb1c88351ef0e755df41e2522283ffa0d27ce10aeeffd66a8a6b1e2"
-=======
-      "https://wiki.dnanexus.com/images/files/dx-toolkit-v0.225.0.exe"
->>>>>>> 3e567b92
   },
   MAC: {
     URL:
@@ -21,15 +17,9 @@
   },
   LINUX: {
     URL:
-<<<<<<< HEAD
    "https://wiki.dnanexus.com/images/files/dx-toolkit-v0.225.0-ubuntu-14.04-amd64.tar.gz",
     SHA256SUM:
    "fc5b478708ed36927ce476eb64f5498db70b4cf5e7638867fae09c654a290dcc"
-=======
-      "https://wiki.dnanexus.com/images/files/dx-toolkit-v0.225.0-ubuntu-14.04-amd64.tar.gz",
-    SHA256SUM:
-      "fc5b478708ed36927ce476eb64f5498db70b4cf5e7638867fae09c654a290dcc"
->>>>>>> 3e567b92
   }
 };
 
@@ -37,43 +27,30 @@
   if (platform == "darwin") {
     return DOWNLOAD_INFO.MAC.URL;
   }
-<<<<<<< HEAD
   else if (platform == "linux") {
     return DOWNLOAD_INFO.LINUX.URL;
   }
   else if (platform == "win32") {
     return DOWNLOAD_INFO.WINDOWS.URL;
   }
-=======
-  else if (platform == "linux")
-    return DOWNLOAD_INFO.LINUX.URL;
->>>>>>> 3e567b92
 }
 
 function getSha256sumFromPlatform(platform) {
   if (platform == "darwin") {
     return DOWNLOAD_INFO.MAC.SHA256SUM;
   }
-<<<<<<< HEAD
   else if (platform == "linux") {
     return DOWNLOAD_INFO.LINUX.SHA256SUM;
   }
   else if (platform == "win32") {
     return DOWNLOAD_INFO.WINDOWS.SHA256SUM;
   }
-=======
-  else if (platform == "linux")
-    return DOWNLOAD_INFO.LINUX.SHA256SUM;
->>>>>>> 3e567b92
 }
 
 module.exports.install = (updateProgress, failProgress, callback) => {
   const platform = os.platform();
   const tmpdir = os.tmpdir();
-<<<<<<< HEAD
-=======
 
->>>>>>> 3e567b92
   if (platform == "darwin" || platform == "linux") {
     const dxTarPath = path.join(tmpdir, "dx-toolkit.tar.gz");
     const dxFolderPath = utils.getDXToolkitDir();
@@ -92,11 +69,7 @@
           failProgress("Could not verify download!");
           return callback("SHA sum doesn't match!", null);
         }
-<<<<<<< HEAD
     
-=======
-        
->>>>>>> 3e567b92
         updateProgress("90%", "Extracting dx-toolkit...");
         const parentDir = path.dirname(dxFolderPath);
         utils.untarTo(dxTarPath, parentDir, function(err, res) {
