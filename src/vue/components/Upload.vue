<template>
	<div class='row'>
		<div class='col-xs-4 left-panel-container'>
			<left-panel></left-panel>
		</div>
		<div class='col-xs-8 right-panel-container'>
<<<<<<< HEAD
			<nav-bar></nav-bar>
			
			<div class="alert-container" v-show="noProjectsFound">
				<img src="http://via.placeholder.com/175x175">
				<h3>Could not find any projects!</h3>
			</div>
			<file-status class="middle" v-show='hasTools && hasFiles'></file-status>
			<dropzone class="middle" v-show='hasTools && !hasFiles'></dropzone>
=======
			<div v-show='!transferComplete'>
				<nav-bar></nav-bar>
				
				<file-status class="middle" v-show='hasTools && hasFiles'></file-status>
				<!-- <upload-target class="middle" v-show='hasTools && !hasFiles'></upload-target> -->
				<dropzone class="middle" v-show='hasTools && !hasFiles'></dropzone>
>>>>>>> 0cdfc680

				<div class="bottom-bar" v-show="hasTools && hasFiles">
					<div class="bottom-bar-left"></div>
					<div class="bottom-bar-right">
						<button class='btn btn-primary btn-stjude download-btn'
							    v-bind:disabled='!checkedFiles.length'>
							    <!-- v-on:click='downloadFiles'> -->
							Upload
						</button>
						<button class='btn btn-danger btn-stjude-warning cancel-btn'
							    v-bind:disabled='!checkedFiles.length'>
							    <!-- v-on:click='cancelFiles'> -->
								Cancel
						</button>
					</div>
				</div>
			</div>
			
			<div v-show='transferComplete' style='margin-top:100px; text-align:center'>
				<step-outcome successMessage='Upload complete!' outcome='done'></step-outcome>
				<div style="margin-top:30px">
					<button class='btn btn-primary'>
						<i class='material-icons' style='vertical-align:bottom'>open_in_browser</i>
						READY TO RUN
					</button>
					<button class='btn btn-primary' v-on:click='resetCheckedFiles'>
						<i class='material-icons' style='vertical-align:bottom'>cloud_upload</i>
						UPLOAD MORE DATA
					</button>
				</div>
			</div>
		</div>
	</div>
</template>

<script>
import LeftPanel from './LeftPanel.vue'
import NavBar from './NavBar.vue';
import FileStatus from './FileStatus.vue';
import UploadTarget from './UploadTarget.vue';
import Dropzone from './Dropzone.vue';
import StepOutcome from './StepOutcome.vue'

export default {
	components: {
		LeftPanel,
		NavBar,
		FileStatus,
		UploadTarget,
		Dropzone,
		StepOutcome
	},
	data() {
		return {}
	},
	computed: {
		noProjectsFound() {
			return this.$store.getters.noProjectsFound
		},
		hasFiles() {
			return this.$store.getters.currFiles.length
		},
		hasTools() {
			return this.$store.getters.tools.length
		},
		checkedFiles() {
			return this.$store.getters.checkedFiles
		},
		transferComplete() {
			return this.$store.getters.transferComplete
		}
	},
	methods: {
		uploadFiles() {
			this.$store.commit('trackProgress')
		},
		deleteFiles() {

		},
		resetCheckedFiles() {
			console.log('resetCheckedFiles')
			//this.$store.commit('resetCheckedFiles')
		}
	}
}
</script>

<style scoped>

.right-panel-container {
	height: 570px;
}

.alert-container {
	margin-top: 90px;
	text-align: center;
}
</style><|MERGE_RESOLUTION|>--- conflicted
+++ resolved
@@ -4,41 +4,31 @@
 			<left-panel></left-panel>
 		</div>
 		<div class='col-xs-8 right-panel-container'>
-<<<<<<< HEAD
-			<nav-bar></nav-bar>
-			
-			<div class="alert-container" v-show="noProjectsFound">
-				<img src="http://via.placeholder.com/175x175">
-				<h3>Could not find any projects!</h3>
-			</div>
-			<file-status class="middle" v-show='hasTools && hasFiles'></file-status>
-			<dropzone class="middle" v-show='hasTools && !hasFiles'></dropzone>
-=======
 			<div v-show='!transferComplete'>
 				<nav-bar></nav-bar>
-				
+
+				<div class="alert-container" v-show="noProjectsFound">
+					<img src="http://via.placeholder.com/175x175">
+					<h3>Could not find any projects!</h3>
+				</div>
 				<file-status class="middle" v-show='hasTools && hasFiles'></file-status>
-				<!-- <upload-target class="middle" v-show='hasTools && !hasFiles'></upload-target> -->
 				<dropzone class="middle" v-show='hasTools && !hasFiles'></dropzone>
->>>>>>> 0cdfc680
 
 				<div class="bottom-bar" v-show="hasTools && hasFiles">
 					<div class="bottom-bar-left"></div>
 					<div class="bottom-bar-right">
-						<button class='btn btn-primary btn-stjude download-btn'
-							    v-bind:disabled='!checkedFiles.length'>
-							    <!-- v-on:click='downloadFiles'> -->
+						<button class='btn btn-primary btn-stjude download-btn' v-bind:disabled='!checkedFiles.length'>
+							<!-- v-on:click='downloadFiles'> -->
 							Upload
 						</button>
-						<button class='btn btn-danger btn-stjude-warning cancel-btn'
-							    v-bind:disabled='!checkedFiles.length'>
-							    <!-- v-on:click='cancelFiles'> -->
-								Cancel
+						<button class='btn btn-danger btn-stjude-warning cancel-btn' v-bind:disabled='!checkedFiles.length'>
+							<!-- v-on:click='cancelFiles'> -->
+							Cancel
 						</button>
 					</div>
 				</div>
 			</div>
-			
+
 			<div v-show='transferComplete' style='margin-top:100px; text-align:center'>
 				<step-outcome successMessage='Upload complete!' outcome='done'></step-outcome>
 				<div style="margin-top:30px">
@@ -109,7 +99,6 @@
 </script>
 
 <style scoped>
-
 .right-panel-container {
 	height: 570px;
 }
