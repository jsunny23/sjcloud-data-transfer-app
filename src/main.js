const electron = require("electron");
const app = electron.app;
const protocol = electron.protocol;
const menu = electron.Menu; 

const url = require("url");
const path = require("path");
const os = require("os");
const winston = require("winston");

const ui = require("./ui");
const state = require("./state");
const protocolhandler = require("./protocol-handler");

if (os.platform() == "darwin" || os.platform == "linux") {
  winston.add(winston.transports.File, { filename: path.join(process.env.HOME, ".sjcloud/log.txt") });
}
if (os.platform() == "win32") {
  winston.add(winston.transports.File, { filename: path.join(process.env.HOMEPATH, ".sjcloud/log.txt") });
}

let mainWindow;
winston.info(process.argv);

app.on("ready", () => {
  ui.createWindow( (mw) => {
    mainWindow = mw;
    mainWindow.refreshState(); 
    var template = [{
      label: "SJCPUploader",
      submenu: [
        { label: "About SJCPUploader", selector: "orderFrontStandardAboutPanel:" },
        { type: "separator" },
        { label: "Quit", accelerator: "Command+Q", click: () => { app.quit(); }}
      ]}, {
      label: "Edit",
      submenu: [
        { label: "Undo", accelerator: "CmdOrCtrl+Z", selector: "undo:" },
        { label: "Redo", accelerator: "Shift+CmdOrCtrl+Z", selector: "redo:" },
        { type: "separator" },
        { label: "Cut", accelerator: "CmdOrCtrl+X", selector: "cut:" },
        { label: "Copy", accelerator: "CmdOrCtrl+C", selector: "copy:" },
        { label: "Paste", accelerator: "CmdOrCtrl+V", selector: "paste:" },
        { label: "Select All", accelerator: "CmdOrCtrl+A", selector: "selectAll:" }
      ]}
    ];
<<<<<<< HEAD
=======

>>>>>>> fad9054b
    //menu.setApplicationMenu(menu.buildFromTemplate(template));
  });
});

app.on("window-all-closed", () => {
  if (process.platform !== "darwin") {
    app.quit();
  }
});

app.on("activate", () => {
  if (mainWindow === null) {
    ui.createWindow( (mw) => {
      mainWindow = mw;
      mainWindow.refreshState(); 
    });
  }
});<|MERGE_RESOLUTION|>--- conflicted
+++ resolved
@@ -44,10 +44,6 @@
         { label: "Select All", accelerator: "CmdOrCtrl+A", selector: "selectAll:" }
       ]}
     ];
-<<<<<<< HEAD
-=======
-
->>>>>>> fad9054b
     //menu.setApplicationMenu(menu.buildFromTemplate(template));
   });
 });
