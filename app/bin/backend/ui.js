/**
 * @fileOverview Controls the UI
*/

const os = require("os");
const url = require("url");
const path = require("path");
const electron = require("electron");
const os = require("os");
const BrowserWindow = electron.BrowserWindow;

const platform = os.platform();
<<<<<<< HEAD
let width = 900;  // TODO check if these are the right dimensions for Mac. I doubt they are -Andrew
let height = 642;

if (platform === "linux") {
  width = 900;
  height = 630;
} else if (platform === "win32") {
  width = 890;
  height = 630;
=======
let width = 900;
let height = 642;

if (platform === 'linux') {
  width = 900;
  height = 620;
>>>>>>> a51686cb
}

module.exports.createWindow = (callback) => {
  mainWindow = new BrowserWindow({
    width: width,
    height: height,
<<<<<<< HEAD
    useContentSize: true,
    resizable: false,
    maximizable: false,
=======
    frame: true,
>>>>>>> a51686cb
    icon: path.join(__dirname, "assets/icons/png/64x64.png"),
    show: false,
  });
    
  mainWindow.once('ready-to-show', () => {
    mainWindow.show();
  });
  
  /** Attach key libraries to window **/
  mainWindow.$ = require("jquery");
  mainWindow.dx = require("./dx");
  mainWindow.electron = electron;
  mainWindow.protocol = require("./protocol");
  mainWindow.state = require("./state");
  mainWindow.utils = require("./utils");

  mainWindow.on("closed", () => {
    mainWindow = null;
  });

  return callback(mainWindow);
};

const internal_url = "https://cloud.stjude.org";
const oauth_url = "https://platform.dnanexus.com/login?scope=%7B%22full%22%3A+true%7D&redirect_uri=https%3A%2F%2Flocalhost%3A4433%2Fauthcb&client_id=sjcloud-desktop-dev";


module.exports.createOauthWindow = (internal, callback) => {
  RemoteBrowserWindow = require("electron").remote.BrowserWindow;
  loginWindow = new RemoteBrowserWindow({
    width: 1080,
    height: 960,
    frame: true,
    webPreferences: {
      nodeIntegration: false,
	  },
  });

  loginWindow.webContents.on("did-get-redirect-request", function(event, oldUrl, newUrl) {
    // Redirect the browser to the oauth login
    // If the browser isn't trying to go to cloud.stjude.org
    // OR if it's actually going to the Oauth page.
    //
    // Really, this just accomplishes a redirect straight to the 
    // oauth page rather than landing on platform.dnanexus.com after
    // login.

    const match = /https:\/\/platform.dnanexus.com\/login\?code/g.exec(newUrl);

    if (match !== null) {
      event.preventDefault();
      let timer = setInterval(() => {
        if (loginWindow.webContents.getURL() === "https://platform.dnanexus.com/") {
          clearInterval(timer);
          loginWindow.loadURL(oauth_url);
        }
      }, 1000);
    }
  });

  const url = internal ? internal_url : oauth_url;
  loginWindow.loadURL(url);
  loginWindow.show();
  return callback(loginWindow);
};<|MERGE_RESOLUTION|>--- conflicted
+++ resolved
@@ -10,37 +10,25 @@
 const BrowserWindow = electron.BrowserWindow;
 
 const platform = os.platform();
-<<<<<<< HEAD
 let width = 900;  // TODO check if these are the right dimensions for Mac. I doubt they are -Andrew
 let height = 642;
 
 if (platform === "linux") {
   width = 900;
-  height = 630;
+  height = 620;
 } else if (platform === "win32") {
   width = 890;
   height = 630;
-=======
-let width = 900;
-let height = 642;
-
-if (platform === 'linux') {
-  width = 900;
-  height = 620;
->>>>>>> a51686cb
 }
 
 module.exports.createWindow = (callback) => {
   mainWindow = new BrowserWindow({
     width: width,
     height: height,
-<<<<<<< HEAD
     useContentSize: true,
     resizable: false,
     maximizable: false,
-=======
     frame: true,
->>>>>>> a51686cb
     icon: path.join(__dirname, "assets/icons/png/64x64.png"),
     show: false,
   });
