let async = require("async");
let debug = false;

/**
 * Queue functionality
 */

let PRIORITY = {
  UPLOAD: 1,
  DOWNLOAD: 2,
  TOOL_INFO: 3,
};

/**
 * Handles processing for download tasks.
 * 
 * @param {object} task Task to run. Required keys should be evident
 *                      from the code below. 
 * @param {callback} callback Takes (err, result) as parameters.
 */
function downloadTask(task, callback) {
  if (debug) console.log("Starting download task:", task);

  task._rawFile.started = true;
  let process = window.dx.downloadFile(
    task.local_location,
    task.name,
    task.raw_size,
    task.remote_location,
    (progress) => {
      task._rawFile.status = progress;
    },
    (err, result) => {
      window.VueApp.$store.commit("removeOperationProcess", {
        filename: task.remote_location,
      });

      if (err) {
        console.error(err);

        if (task._rawFile.cancelled) {
          window.utils.resetFileStatus(task._rawFile);
          task._rawFile.checked = false;
          return callback(null, result);
        } else {
          task._rawFile.errored = true;
          return callback(err, null);
        }
      } else {
        // Success
        task._rawFile.status = 100;
        setTimeout(() => {
          task._rawFile.checked = true;
          task._rawFile.finished = true;
          return callback(null, task._rawFile);
        }, 1000);
      }
    }
  );

  window.VueApp.$store.commit("addOperationProcess", {
    filename: task.remote_location,
    process,
  });
};


/**
 * Handles processing for upload tasks.
 * 
 * @param {object} task Task to run. Required keys should be evident
 *                      from the code below. 
 * @param {callback} callback Takes (err, result) as parameters.
 */
function uploadTask(task, callback) {
  if (debug) console.log("Starting upload task:", task);

  task._rawFile.started = true;
  let process = window.dx.uploadFile(
    task._rawFile,
    task.remote_location,
    (progress) => {
      if (!task._rawFile.cancelled) {
        task._rawFile.status = progress;
      }
    },
    (err, result) => {
      window.VueApp.$store.commit("removeOperationProcess", {
        filename: task.local_location,
      });

      if (err) {
        if (task._rawFile.cancelled) {
          window.utils.resetFileStatus(task._rawFile);
          task._rawFile.checked = false;
          return callback(null, result);
        } else {
          task._rawFile.errored = true;
          return callback(err, null);
        }
      }

      task._rawFile.status = 100;
      setTimeout(() => {
        task._rawFile.checked = true;
        task._rawFile.finished = true;
        return callback(err, result);
      }, 1000);
    }
  );

  window.VueApp.$store.commit("addOperationProcess", {
    filename: task.local_location,
    process,
  });
}

/**
 * Handles processing for tool information tasks.
 * 
 * @param {object} task Task to run. Required keys should be evident
 *                      from the code below. 
 * @param {callback} callback Takes (err, result) as parameters.
 */
function toolInfoTask(task, callback) {
  if (debug) console.log("Tool info task:", task);

  window.dx.describeDXItem(
    task._rawTool.dx_location,
    (err, describe) => {
      if (debug) console.log(describe);

      if (describe.properties && describe.properties["sjcp-tool-url"]) {
        task._rawTool.isSJCPTool = true;
        task._rawTool.SJCPToolURL = describe.properties["sjcp-tool-url"];
      } else if (describe.tags && describe.tags.includes("sjcp-project-data")) {
        task._rawTool.isSJCPDataRequest = true;
      }

      let dataUsage = 0;

      if (describe.dataUsage) {
        dataUsage += describe.dataUsage * 1e9;
      }

<<<<<<< HEAD
      if (describe.sponsoredDataUsage) {
=======
      let dataUsage = 0;
      if ("dataUsage" in describe) {
        dataUsage += describe.dataUsage * 1e9;
      }

      if ("sponsoredDataUsage" in describe) {
>>>>>>> d4969419
        dataUsage += describe.sponsoredDataUsage * 1e9;
      }

      task._rawTool.size = window.utils.readableFileSize(dataUsage, true);
      return callback(null, describe);
    });
}

let workQueue = async.priorityQueue(
  (task, callback) => {
    if (task.type === "download") {
      downloadTask(task, callback);
    } else if (task.type === "upload") {
      uploadTask(task, callback);
    } else {
      toolInfoTask(task, callback);
    }
  }, 2
);

workQueue.drain = function() {
  if (debug) console.log("The queue is now empty and awaiting more tasks.");
};

/**
 * Utility functions
 */

/**
 * Add a general task to the queue, prioritize it based on
 * what type of task it is.
 * 
 * @param {object} task The task to be added to the queue.
 */
function add(task) {
  if (debug) console.log("Adding task to queue:", task);
  if (task.type == "upload") {
    workQueue.push(task, PRIORITY.UPLOAD);
  } else if (task.type == "download") {
    workQueue.push(task, PRIORITY.DOWNLOAD);
  } else if (task.type == "toolInfo") {
    workQueue.push(task, PRIORITY.TOOL_INFO);
  } else {
    throw new Error("Invalid task type:", task.type);
  }
}


/**
 * Adds an upload task to the queue.
 * 
 * @param {Object} task Upload task to add to the queue.
 */
function addUploadTask(task) {
  task.type = "upload";
  add(task);
}


/**
 * Adds a download task to the queue.
 * 
 * @param {Object} task Download task to add to the queue.
 */
function addDownloadTask(task) {
  task.type = "download";
  add(task);
}

/**
 * Adds an tool info task to the queue.
 * 
 * @param {Object} task Tool info task to add to the queue.
 */
function addToolInfoTask(task) {
  task.type = "toolInfo";
  add(task);
}

/**
 * Remove certain types of tasks from the queue.
 * 
 * @param {string} type Type of tasks to remove
 */
function removeAllTaskOfType(type) {
  if (debug) console.log("Removing all tasks of type", type);
  workQueue.remove(function(task) {
    return task.data.type === type;
  });
}

/**
 * Only export the specific upload task functions.
 */
module.exports = {
  addUploadTask,
  addDownloadTask,
  addToolInfoTask,
  removeAllTaskOfType,
};<|MERGE_RESOLUTION|>--- conflicted
+++ resolved
@@ -143,16 +143,12 @@
         dataUsage += describe.dataUsage * 1e9;
       }
 
-<<<<<<< HEAD
-      if (describe.sponsoredDataUsage) {
-=======
       let dataUsage = 0;
       if ("dataUsage" in describe) {
         dataUsage += describe.dataUsage * 1e9;
       }
 
       if ("sponsoredDataUsage" in describe) {
->>>>>>> d4969419
         dataUsage += describe.sponsoredDataUsage * 1e9;
       }
 
