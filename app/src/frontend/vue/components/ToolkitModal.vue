<template>
	<transition name="modal">
		<div class="modal-mask" @click='hide'>
		  <div class="modal-wrapper">
		    <div class="modal-container modal-container-toolkit">
		      <div class="close-div" @click='hide'>
		      	<i class="material-icons">close</i>
		      </div>

		      <div class="modal-body">
<<<<<<< HEAD
		        <slot name="body" style='font-style: "Open Sans", "Helvetica Neue", Helvetica, Arial, sans-serif'>
		          <div>The St. Jude Cloud Platform is powered by the genomics processing company <a href='' target='_blank' @click.prevent='open("https://www.dnanexus.com/", $event)'>DNAnexus</a>. This desktop application uses their "dx-toolkit" software, a suite of tools that enables reliable uploads and downloads of files from their servers.</div>
=======
		        <slot name="body">
              <p>
		            The St. Jude Cloud Platform is powered by the genomics
                processing company
                <a href='' target='_blank' @click.prevent='open("https://www.dnanexus.com/", $event)'>DNAnexus</a>,
                which provides a suite of tools to upload/download files to their
                platform. We use
                <a href='' target='_blank' @click.prevent='open("https://anaconde.org/", $event)'>Anaconda</a>
                to orchestrate the installation of Python 2.7.13+ and other 
                dependencies. You accept the respective licenses when you use 
                this application.
              </p>
>>>>>>> 8e96fe9e
		          <h3>Learn more</h3>
		          <ul>
		          	<li><a href='' target='_blank' @click.prevent='open("https://wiki.dnanexus.com/Home",$event)'>About DNAnexus</a></li>
                <li><a href='' target='_blank' @click.prevent='open("https://docs.anaconda.com/anaconda/",$event)'>About Anaconda</a></li>
		          </ul>
		          <h3>Licenses</h3>
		          <ul>
		          	<li><a href='' target='_blank' @click.prevent='open("https://github.com/dnanexus/dx-toolkit/blob/master/COPYING",$event)'>dx-toolkit</a></li>
                <li><a href='' target='_blank' @click.prevent='open("https://conda.io/docs/license.html",$event)'>Anaconda</a></li>
		          </ul>
		        </slot>
		      </div>
		    </div>
		  </div>
		</div>
	</transition>
</template>

<script>
export default {
  methods: {
    hide() {
      this.$store.commit("hideModal", "toolkit");
    },
    open(url, event) {
      event.preventDefault();
      event.stopPropagation();
      window.utils.openExternal(url);
      return false;
    }
  }
};
</script>

<style>
.modal-mask {
  position: fixed;
  z-index: 9998;
  top: 0;
  left: 0;
  width: 100%;
  height: 100%;
  max-height: 640px;
  background-color: rgba(0, 0, 0, 0.5);
  display: table;
  transition: opacity 0.3s ease;
}

.modal-wrapper {
  display: table-cell;
  vertical-align: middle;
}

.modal-container {
  width: 450px;
  margin: 0px auto;
  padding: 20px 30px;
  background-color: #fff;
  border-radius: 2px;
  box-shadow: 0 2px 8px rgba(0, 0, 0, 0.33);
  transition: all 0.3s ease;
  font-family: Helvetica, Arial, sans-serif;
}

.modal-header h3 {
  margin-top: 0;
  color: #42b983;
}

.modal-body {
  margin: 20px 0;
  font-size: 18px;
}

.modal-default-button {
  float: right;
}

/*
* The following styles are auto-applied to elements with
* transition="modal" when their visibility is toggled
* by Vue.js.
*
* You can easily play with the modal transition by editing
* these styles.
*/

.modal-enter {
  opacity: 0;
}

.modal-leave-active {
  opacity: 0;
}

.modal-enter .modal-container,
.modal-leave-active .modal-container {
  -webkit-transform: scale(1.1);
  transform: scale(1.1);
}

.modal-container-toolkit {
  position: relative;
}

.close-div {
  position: absolute;
  top: 20px;
  right: 20px;
  cursor: default;
}
</style><|MERGE_RESOLUTION|>--- conflicted
+++ resolved
@@ -8,10 +8,6 @@
 		      </div>
 
 		      <div class="modal-body">
-<<<<<<< HEAD
-		        <slot name="body" style='font-style: "Open Sans", "Helvetica Neue", Helvetica, Arial, sans-serif'>
-		          <div>The St. Jude Cloud Platform is powered by the genomics processing company <a href='' target='_blank' @click.prevent='open("https://www.dnanexus.com/", $event)'>DNAnexus</a>. This desktop application uses their "dx-toolkit" software, a suite of tools that enables reliable uploads and downloads of files from their servers.</div>
-=======
 		        <slot name="body">
               <p>
 		            The St. Jude Cloud Platform is powered by the genomics
@@ -24,7 +20,6 @@
                 dependencies. You accept the respective licenses when you use 
                 this application.
               </p>
->>>>>>> 8e96fe9e
 		          <h3>Learn more</h3>
 		          <ul>
 		          	<li><a href='' target='_blank' @click.prevent='open("https://wiki.dnanexus.com/Home",$event)'>About DNAnexus</a></li>
