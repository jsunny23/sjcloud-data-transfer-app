<template>
	<div id='sjcda-container' style='background-color: #fff'>
		<top-bar></top-bar>
<<<<<<< HEAD
		
			<router-view keep-alive 
				class='app-route-placement' 
				style='height:560px;width:840px;'>
			</router-view>
=======
		<router-view keep-alive class='app-route-placement' style='height:560px;width:840px;'></router-view>
>>>>>>> 901624ad
	</div>
</template>

<script>
import TopBar from './components/TopBar.vue';

export default {
	data() {
		return {}
	},
	components: {
		TopBar
	},
	mounted() {
		console.log('App mounted')
	},
	updated() {
		//console.log('App updated')
		this.$store.commit('setCurrPath',this.$route.path.slice(1))
	}
}
</script>

<style>
body {
	width:850px;
	height:600px;
	margin:auto;
	font-family: "Open Sans", "Helvetica Neue", Helvetica, Arial, sans-serif;
}
</style><|MERGE_RESOLUTION|>--- conflicted
+++ resolved
@@ -1,15 +1,10 @@
 <template>
 	<div id='sjcda-container' style='background-color: #fff'>
 		<top-bar></top-bar>
-<<<<<<< HEAD
-		
 			<router-view keep-alive 
 				class='app-route-placement' 
 				style='height:560px;width:840px;'>
 			</router-view>
-=======
-		<router-view keep-alive class='app-route-placement' style='height:560px;width:840px;'></router-view>
->>>>>>> 901624ad
 	</div>
 </template>
 
