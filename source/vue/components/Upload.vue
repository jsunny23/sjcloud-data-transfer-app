<template>
	<div class='row'>
		<div class='col-xs-4 leftPanel' style='height:550px; border:3px solid #ececec; padding-left: 0px; padding-right: 0px;'>
			<table style='width:100%; margin-top: 20px'>
				<thead>
					<tr style='color:#a3a3a3;'>
						<th style='width:70%;font-size:10pt;'>TOOL</th>
						<th style='text-align:center;width:30%;font-size:10pt;'>SIZE</th>
					</tr>
				</thead>
				<tbody style="font-size: 15pt">
					<tr v-for='tool in tools' 
<<<<<<< HEAD
						v-bind:style='tool.name==currTool.name ? styles.activeTr : styles.inactiveTr' 
						v-on:click='setCurrTool(tool.name)'>
=======
						v-bind:style='tool.name==currTool ? styles.activeTr : styles.inactiveTr' 
						v-on:click='setCurrTool(tool.name)'
						style="font-family: 'Open Sans'; height: 60px;">
>>>>>>> 901624ad
						<td v-bind:style=''>{{ tool.name }}</td>
						<td v-bind:style='tool.name==currTool.name ? styles.activeTd : styles.inactiveTd'>{{ tool.size }} GB</td>
					</tr>
				</tbody>
			</table>
		</div>
		<div class='col-xs-8 rightPanel' style='height:100%;'>
			<nav-bar style="margin-top:18px;"></nav-bar>
			
			<upload-target 
				v-show='!hasFiles' 
				style='margin-top:50px'>
			</upload-target>

			<file-status
				v-show='hasFiles'>
			</file-status>
			
			<div style='position:absolute; bottom:10px; right: 10px; text-align:right'>
				<button class='btn btn-primary'>{{ submitBtnLabel }}</button>
				<button class='btn btn-danger' v-on:click='deleteFiles'>Delete</button>
			</div>
		</div>
	</div>
</template>

<script>
import NavBar from './NavBar.vue';
import FileStatus from './FileStatus.vue';
import UploadTarget from './UploadTarget.vue';

const activeTool = {
	'color' :'#010304',
	'font-size': '16pt',
	'background-color':'rgba(19,129,179,0.3)',
}
const inactiveTool = {
	color:'#a3a3a3',
	'font-size': '16pt',
	'background-color':'transparent'
}

export default {
	components: {
		NavBar,
		FileStatus,
		UploadTarget
	},
	data() {
		return {
			styles: {
				activeTr: {
					'color':'#010304',
					'background-color':'rgba(19,129,179,0.3)'
				},
				inactiveTr: {
					'color':'#a3a3a3',
					'background-color':'transparent'
				},
				activeTd: {
					'text-align':'center',
					'border-right':'4px solid #1381B3'
				},
				inactiveTd: {
					'text-align':'center',
					'border-right':''
				}
			}
		}
	},
	computed: {
		submitBtnLabel() {
			const path=this.$store.getters.currPath
			return path[0].toUpperCase() + path.slice(2)
		},
		currTool() {
			return this.$store.getters.currTool
		},
		tools() {
			return this.$store.getters.tools
		},
		hasFiles() {
			return this.$store.getters.currFiles.length
		}
	},
	created() {
		window.addEventListener('keydown', this.toggleToolRow)
	},
	mounted() {
		console.log('Upload component mounted')
	},
	updated() {
		//console.log('Upload component updated')
	},
	methods: {
		setCurrTool(toolName) {
			this.$store.commit('setCurrToolName',toolName)
		},
		toggleToolRow(event) {
			if (event.keyCode==38 || event.keyCode==40) {
				const names=[]
				const incr=event.keyCode==38 ? -1 : 1
				let i=-1
				this.tools.forEach((t,j)=>{
					names.push(t.name)
					if (t.name==this.currTool.name) i=j;
				});
				
				const toolName=i<0 || i+incr<0 || i+incr>=names.length ? names[0] : names[i+incr]
				this.$store.commit('setCurrToolName',toolName)
			}
			else if (event.keyCode==37) {
				this.$router.push('/upload')
			}
			else if (event.keyCode==39) {
				this.$router.push('/download')
			}
		},
		deleteFiles() {

		}
	}
}
</script>

<style scoped>
.row {
	margin-left:0;
	margin-right:0;
}
 
th {
	padding: 10px;
}
td {
	padding: 10px;
	cursor: pointer;
}
</style><|MERGE_RESOLUTION|>--- conflicted
+++ resolved
@@ -9,15 +9,9 @@
 					</tr>
 				</thead>
 				<tbody style="font-size: 15pt">
-					<tr v-for='tool in tools' 
-<<<<<<< HEAD
+					<tr v-for='tool in tools'
 						v-bind:style='tool.name==currTool.name ? styles.activeTr : styles.inactiveTr' 
 						v-on:click='setCurrTool(tool.name)'>
-=======
-						v-bind:style='tool.name==currTool ? styles.activeTr : styles.inactiveTr' 
-						v-on:click='setCurrTool(tool.name)'
-						style="font-family: 'Open Sans'; height: 60px;">
->>>>>>> 901624ad
 						<td v-bind:style=''>{{ tool.name }}</td>
 						<td v-bind:style='tool.name==currTool.name ? styles.activeTd : styles.inactiveTd'>{{ tool.size }} GB</td>
 					</tr>
